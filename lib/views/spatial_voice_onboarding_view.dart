import 'dart:async';
import 'dart:math' as math;
import 'package:flutter/material.dart';
import 'package:flutter_riverpod/flutter_riverpod.dart';
import 'package:permission_handler/permission_handler.dart';
import 'package:shared_preferences/shared_preferences.dart';

import '../services/voice_onboarding_service.dart';
import '../services/emotional_avatar_service.dart';
import '../services/unified_hordvoice_service.dart';
import '../widgets/animated_avatar.dart';
import 'home_view.dart';

/// Vue d'onboarding spatial immersive avec avatar 3D et interactions vocales
/// Combine les étapes d'onboarding vocal avec l'univers spatial moderne
class SpatialVoiceOnboardingView extends ConsumerStatefulWidget {
  const SpatialVoiceOnboardingView({Key? key}) : super(key: key);

  @override
  ConsumerState<SpatialVoiceOnboardingView> createState() =>
      _SpatialVoiceOnboardingViewState();
}

class _SpatialVoiceOnboardingViewState
    extends ConsumerState<SpatialVoiceOnboardingView>
    with TickerProviderStateMixin {
  // Controllers pour l'univers spatial
  late AnimationController _universeController;
  late AnimationController _avatarController;
  late AnimationController _stepsController;
  late AnimationController _interactionController;

  // Animations spatiales
  late Animation<double> _universeRotation;
  late Animation<double> _avatarFloat;
  late Animation<double> _stepsProgress;
  late Animation<double> _interactionPulse;

  // Services
  late VoiceOnboardingService _onboardingService;
  late UnifiedHordVoiceService _unifiedService;

  // État de l'onboarding
  OnboardingStep _currentStep = OnboardingStep.welcome;
  bool _isInitialized = false;
  bool _isListening = false;
  bool _isSpeaking = false;
  String _currentMessage = '';
  double _progressPercent = 0.0;
  bool _waitingForUserInput = false;

  // Données temporaires de configuration
  Map<String, dynamic> _configData = {};

  // Completer pour attendre les interactions utilisateur
  Completer<void>? _userInputCompleter;

  @override
  void initState() {
    super.initState();
    _initializeAnimations();
    _initializeServices();
  }

  void _initializeAnimations() {
    // Animation de l'univers (rotation lente continue)
    _universeController = AnimationController(
      duration: const Duration(seconds: 120),
      vsync: this,
    )..repeat();

    _universeRotation = Tween<double>(
      begin: 0.0,
      end: 2 * math.pi,
    ).animate(_universeController);

    // Animation de l'avatar (flottement)
    _avatarController = AnimationController(
      duration: const Duration(seconds: 4),
      vsync: this,
    )..repeat(reverse: true);

    _avatarFloat = Tween<double>(begin: -10.0, end: 10.0).animate(
      CurvedAnimation(parent: _avatarController, curve: Curves.easeInOut),
    );

    // Animation des étapes
    _stepsController = AnimationController(
      duration: const Duration(milliseconds: 800),
      vsync: this,
    );

    _stepsProgress = Tween<double>(begin: 0.0, end: 1.0).animate(
      CurvedAnimation(parent: _stepsController, curve: Curves.easeOutCubic),
    );

    // Animation d'interaction (pulse)
    _interactionController = AnimationController(
      duration: const Duration(milliseconds: 1500),
      vsync: this,
    );

    _interactionPulse = Tween<double>(begin: 0.8, end: 1.2).animate(
      CurvedAnimation(parent: _interactionController, curve: Curves.easeInOut),
    );
  }

  void _initializeServices() {
    WidgetsBinding.instance.addPostFrameCallback((_) async {
      try {
        _onboardingService = VoiceOnboardingService();
        _unifiedService = UnifiedHordVoiceService();

        await _onboardingService.initialize();
        await _unifiedService.initialize();

        // Connecter les services avec l'avatar émotionnel
        final emotionalService = ref.read(
          emotionalAvatarServiceProvider.notifier,
        );
        emotionalService.startListeningMode(); // Utilise la méthode existante

        setState(() {
          _isInitialized = true;
        });

        // Démarrer l'onboarding spatial
        await _startSpatialOnboarding();
      } catch (e) {
        debugPrint('❌ Erreur initialisation onboarding spatial: $e');
        // Mode dégradé avec message d'erreur
        setState(() {
          _currentMessage = 'Initialisation en cours...';
          _isInitialized = true;
        });
      }
    });
  }

  /// Démarre le processus d'onboarding spatial complet
  Future<void> _startSpatialOnboarding() async {
    // Animation d'entrée
    _stepsController.forward();

    // Activer l'avatar émotionnel en mode accueil
    final emotionalService = ref.read(emotionalAvatarServiceProvider.notifier);
    emotionalService.startSpeakingMode(); // Mode excité/parlant

    // Séquence d'accueil spatiale
    await _stepSpatialWelcome();
  }

  /// ÉTAPE 1: Accueil spatial immersif
  Future<void> _stepSpatialWelcome() async {
    setState(() {
      _currentStep = OnboardingStep.welcome;
      _currentMessage = 'Bienvenue dans l\'univers HordVoice';
      _progressPercent = 0.1;
    });

    // Animation d'accueil
    _interactionController.repeat(reverse: true);

    // Message vocal spatial
    await _speakWithSpatialEffects(
      'Bienvenue dans l\'univers HordVoice ! Je suis Ric, votre assistant spatial. '
      'Nous allons configurer votre expérience vocale en quelques étapes immersives. '
      'Touchez l\'écran ou le bouton Continuer quand vous êtes prêt.',
    );

    // Attendre interaction utilisateur
    await _waitForUserInteraction();

    await _stepMicrophonePermissions();
  }

  /// ÉTAPE 2: Permissions microphone avec contexte spatial
  Future<void> _stepMicrophonePermissions() async {
    setState(() {
      _currentStep = OnboardingStep.microphone;
      _currentMessage = 'Configuration du microphone';
      _progressPercent = 0.3;
    });

    // Animation de focus sur l'avatar
    final emotionalService = ref.read(emotionalAvatarServiceProvider.notifier);
    emotionalService.startListeningMode();

    await _speakWithSpatialEffects(
      'Pour communiquer ensemble dans cet univers, j\'ai besoin d\'accéder à votre microphone. '
      'Cela me permettra d\'entendre vos commandes vocales et de créer une expérience interactive.',
    );

    // Vérifier et demander permission
    final permission = await Permission.microphone.status;

    if (!permission.isGranted) {
      await _requestMicrophoneWithAnimation();
    } else {
      await _speakWithSpatialEffects(
        'Parfait ! Le microphone est déjà configuré.',
      );
    }

    await _stepVoiceSelection();
  }

  /// ÉTAPE 3: Sélection de voix spatiale
  Future<void> _stepVoiceSelection() async {
    setState(() {
      _currentStep = OnboardingStep.voiceSelection;
      _currentMessage = 'Choisissez ma voix';
      _progressPercent = 0.6;
    });

    // Avatar en mode démonstration
    final emotionalService = ref.read(emotionalAvatarServiceProvider.notifier);
    emotionalService.startSpeakingMode(); // Mode heureux/démonstration

    await _speakWithSpatialEffects(
      'Maintenant, choisissons ma voix ! Je vais vous présenter différentes options. '
      'Dites "celle-ci" ou touchez Continuer quand vous entendrez une voix qui vous plaît.',
    );

    // Démonstration des voix avec animations
    await _demonstrateVoicesWithAnimation();

    await _stepSpatialCalibration();
  }

  /// ÉTAPE 4: Calibration spatiale
  Future<void> _stepSpatialCalibration() async {
    setState(() {
      _currentStep = OnboardingStep.spatialCalibration;
      _currentMessage = 'Calibration spatiale';
      _progressPercent = 0.8;
    });

    // Avatar en mode focus
    final emotionalService = ref.read(emotionalAvatarServiceProvider.notifier);
    emotionalService.startThinkingMode(); // Mode alerte/focus

    await _speakWithSpatialEffects(
      'Testons maintenant la reconnaissance vocale dans l\'espace. '
      'Dites "Ric, test spatial" ou touchez Continuer quand vous êtes prêt.',
    );

    // Test de reconnaissance avec feedback spatial
    await _performSpatialVoiceTest();

    await _stepCompletion();
  }

  /// ÉTAPE 5: Finalisation et entrée dans l'univers
  Future<void> _stepCompletion() async {
    setState(() {
      _currentStep = OnboardingStep.completion;
      _currentMessage = 'Configuration terminée !';
      _progressPercent = 1.0;
    });

    // Avatar en mode célébration
    final emotionalService = ref.read(emotionalAvatarServiceProvider.notifier);
    emotionalService.startSpeakingMode(); // Mode excité/célébration

    await _speakWithSpatialEffects(
      'Félicitations ! Votre univers HordVoice est maintenant configuré. '
      'Nous allons maintenant entrer dans l\'expérience complète. Prêt ?',
    );

    // Animation de transition vers l'univers principal
    await _transitionToMainSpatialView();
  }

  /// Parle avec effets spatiaux (avatar réactif)
  Future<void> _speakWithSpatialEffects(String text) async {
    setState(() {
      _isSpeaking = true;
    });

    // Animation de l'avatar pendant la parole
    _interactionController.repeat(reverse: true);

    // Avatar réagit à la parole
    final emotionalService = ref.read(emotionalAvatarServiceProvider.notifier);
    emotionalService.onVoiceStimulus(
      volume: 0.8,
      pitch: 1.0,
      emotion: 'happy',
      content: text,
    );

    try {
      await _unifiedService.speakText(text);
    } catch (e) {
      debugPrint('Erreur TTS spatial: $e');
    }

    setState(() {
      _isSpeaking = false;
    });

    _interactionController.stop();
  }

  /// Demande permission microphone avec animation
  Future<void> _requestMicrophoneWithAnimation() async {
    // Animation de demande
    _interactionController.repeat(reverse: true);

    await _speakWithSpatialEffects(
      'Je vais maintenant demander l\'autorisation microphone. '
      'Veuillez accepter dans la boîte de dialogue qui va s\'afficher.',
    );

    // Demander permission
    final result = await Permission.microphone.request();

    _interactionController.stop();

    if (result.isGranted) {
      await _speakWithSpatialEffects(
        'Excellent ! Microphone configuré avec succès.',
      );
    } else {
      await _speakWithSpatialEffects(
        'Microphone non autorisé. Vous pourrez le configurer plus tard dans les paramètres.',
      );
    }
  }

  /// Démontre les voix avec animations
  Future<void> _demonstrateVoicesWithAnimation() async {
    final voices = [
      'fr-FR-DeniseNeural',
      'fr-FR-HenriNeural',
      'fr-FR-BrigitteNeural',
    ];

    for (int i = 0; i < voices.length; i++) {
      // Animation pour chaque voix
      _interactionController.reset();
      _interactionController.forward();

      await _speakWithSpatialEffects(
        'Voix numéro ${i + 1}: Bonjour ! Je suis votre assistant vocal.',
      );

      await Future.delayed(Duration(seconds: 2));
    }

    await _speakWithSpatialEffects(
      'Quelle voix préférez-vous ? Dites "première", "deuxième", "troisième" ou touchez Continuer.',
    );

    // Écouter la sélection
    await _listenForVoiceChoice();
  }

  /// Test vocal spatial
  Future<void> _performSpatialVoiceTest() async {
    setState(() {
      _isListening = true;
    });

    // Animation d'écoute
    _interactionController.repeat(reverse: true);

    // Avatar en mode écoute attentive
    final emotionalService = ref.read(emotionalAvatarServiceProvider.notifier);
    emotionalService.startListeningMode();

    // Attendre que l'utilisateur essaie le test vocal ou continue manuellement
    _userInputCompleter = Completer<void>();
    setState(() {
      _waitingForUserInput = true;
    });

    await _userInputCompleter!.future;

    setState(() {
      _isListening = false;
      _waitingForUserInput = false;
    });

    _interactionController.stop();

    await _speakWithSpatialEffects(
      'Parfait ! Test spatial réussi. Votre voix est claire et bien détectée.',
    );
  }

<<<<<<< HEAD
  /// Attendre interaction utilisateur (tap ou commande vocale)
  Future<void> _waitForUserInteraction() async {
    if (_userInputCompleter != null && !_userInputCompleter!.isCompleted) {
      return; // Déjà en attente
    }
    
    _userInputCompleter = Completer<void>();
    setState(() {
      _waitingForUserInput = true;
    });

    // Attendre que l'utilisateur tape l'écran ou donne une commande vocale
    await _userInputCompleter!.future;
    
    setState(() {
      _waitingForUserInput = false;
    });
  }

  /// Déclencher la continuation vers la prochaine étape
  void _triggerContinue() {
    if (_userInputCompleter != null && !_userInputCompleter!.isCompleted) {
      _userInputCompleter!.complete();
=======
  /// Attendre interaction utilisateur réelle
  Completer<void>? _userInteractionCompleter;

  Future<void> _waitForUserInteraction() async {
    if (_userInteractionCompleter != null && !_userInteractionCompleter!.isCompleted) {
      _userInteractionCompleter!.complete();
    }
    
    _userInteractionCompleter = Completer<void>();
    
    // Attendre une vraie interaction utilisateur (tap, vocal, etc.)
    try {
      await _userInteractionCompleter!.future.timeout(
        const Duration(seconds: 30), // Timeout de sécurité
        onTimeout: () {
          debugPrint('Timeout interaction utilisateur - continuer automatiquement');
        },
      );
    } catch (e) {
      debugPrint('Erreur attente interaction: $e');
    }
  }

  /// Méthode appelée quand l'utilisateur interagit (tap, vocal, etc.)
  void _onUserInteraction() {
    if (_userInteractionCompleter != null && !_userInteractionCompleter!.isCompleted) {
      _userInteractionCompleter!.complete();
>>>>>>> 985bc382
    }
  }

  /// Écouter choix de voix
  Completer<String>? _voiceChoiceCompleter;

  Future<void> _listenForVoiceChoice() async {
<<<<<<< HEAD
    // Créer completer pour attendre sélection utilisateur
    _userInputCompleter = Completer<void>();
    setState(() {
      _waitingForUserInput = true;
    });

    // Attendre que l'utilisateur sélectionne une voix
    await _userInputCompleter!.future;

    setState(() {
      _waitingForUserInput = false;
=======
    if (_voiceChoiceCompleter != null && !_voiceChoiceCompleter!.isCompleted) {
      _voiceChoiceCompleter!.complete("default");
    }
    
    _voiceChoiceCompleter = Completer<String>();
    
    setState(() {
      _isListening = true;
>>>>>>> 985bc382
    });

    try {
      // Attendre reconnaissance vocale réelle ou timeout
      await _voiceChoiceCompleter!.future.timeout(
        const Duration(seconds: 10),
        onTimeout: () {
          debugPrint('Timeout choix vocal - utiliser voix par défaut');
          return "default";
        },
      );

      setState(() {
        _isListening = false;
      });

      await _speakWithSpatialEffects(
        'Excellent choix ! Cette voix me va parfaitement.',
      );
    } catch (e) {
      debugPrint('Erreur choix vocal: $e');
      setState(() {
        _isListening = false;
      });
      
      await _speakWithSpatialEffects(
        'Je vais utiliser la voix par défaut.',
      );
    }
  }

  /// Méthode appelée quand l'utilisateur fait un choix vocal
  void _onVoiceChoice(String choice) {
    if (_voiceChoiceCompleter != null && !_voiceChoiceCompleter!.isCompleted) {
      _voiceChoiceCompleter!.complete(choice);
    }
  }

  /// Transition vers la vue spatiale principale
  Future<void> _transitionToMainSpatialView() async {
    // Animation de sortie
    await _stepsController.reverse();

    // Sauvegarder la configuration
    await _saveOnboardingConfiguration();

    // Navigation vers HomeView après onboarding complété
    if (mounted) {
      Navigator.of(context).pushReplacement(
        PageRouteBuilder(
          pageBuilder: (context, animation, _) =>
              FadeTransition(opacity: animation, child: const HomeView()),
          transitionDuration: const Duration(milliseconds: 2000),
        ),
      );
    }
  }

  /// Sauvegarde la configuration d'onboarding
  Future<void> _saveOnboardingConfiguration() async {
    try {
      // Marquer l'onboarding comme terminé (méthode privée donc appel du service)
      final prefs = await SharedPreferences.getInstance();
      await prefs.setBool('onboarding_completed', true);
      await prefs.setString(
        'onboarding_completion_date',
        DateTime.now().toIso8601String(),
      );

      // Sauvegarder les préférences utilisateur
      _configData['onboarding_completed'] = true;
      _configData['spatial_mode_enabled'] = true;
      _configData['completion_date'] = DateTime.now().toIso8601String();

      debugPrint('✅ Configuration onboarding spatial sauvegardée');
    } catch (e) {
      debugPrint('⚠️ Erreur sauvegarde config: $e');
    }
  }

  @override
  Widget build(BuildContext context) {
    return Scaffold(
      backgroundColor: Colors.black,
      body: GestureDetector(
<<<<<<< HEAD
        onTap: _waitingForUserInput ? _triggerContinue : null,
=======
        onTap: () {
          // Déclencher l'interaction utilisateur sur tap
          debugPrint('Interaction utilisateur détectée (tap)');
          _onUserInteraction();
        },
>>>>>>> 985bc382
        child: Stack(
          children: [
            // Univers spatial de fond
            _buildSpatialUniverse(),

            // Avatar central interactif
            _buildCentralAvatar(),

            // Interface d'onboarding overlay
            if (_isInitialized) _buildOnboardingInterface(),

            // Overlay de chargement
            if (!_isInitialized) _buildLoadingOverlay(),
<<<<<<< HEAD

            // Indication tap pour continuer
            if (_waitingForUserInput) _buildTapHint(),
=======
>>>>>>> 985bc382
          ],
        ),
      ),
    );
  }

  Widget _buildSpatialUniverse() {
    return AnimatedBuilder(
      animation: _universeRotation,
      builder: (context, child) {
        return Transform.rotate(
          angle: _universeRotation.value * 0.1, // Rotation très lente
          child: CustomPaint(
            painter: SpatialUniversePainter(
              animationValue: _universeRotation.value,
            ),
            size: Size.infinite,
          ),
        );
      },
    );
  }

  Widget _buildCentralAvatar() {
    return Center(
      child: AnimatedBuilder(
        animation: Listenable.merge([_avatarFloat, _interactionPulse]),
        builder: (context, child) {
          return Transform.translate(
            offset: Offset(0, _avatarFloat.value),
            child: Transform.scale(
              scale: _interactionPulse.value,
              child: Container(
                width: 200,
                height: 200,
                child: Stack(
                  alignment: Alignment.center,
                  children: [
                    // Effet de glow spatial
                    Container(
                      width: 220,
                      height: 220,
                      decoration: BoxDecoration(
                        shape: BoxShape.circle,
                        boxShadow: [
                          BoxShadow(
                            color: Colors.blue.withOpacity(0.3),
                            blurRadius: 30,
                            spreadRadius: 10,
                          ),
                        ],
                      ),
                    ),

                    // Avatar principal
                    const AnimatedAvatar(),

                    // Indicateurs d'état
                    if (_isListening) _buildListeningIndicator(),
                    if (_isSpeaking) _buildSpeakingIndicator(),
                  ],
                ),
              ),
            ),
          );
        },
      ),
    );
  }

  Widget _buildOnboardingInterface() {
    return Positioned(
      bottom: 80,
      left: 20,
      right: 20,
      child: AnimatedBuilder(
        animation: _stepsProgress,
        builder: (context, child) {
          return Opacity(
            opacity: _stepsProgress.value,
            child: Column(
              children: [
                // Message principal
                Container(
                  padding: EdgeInsets.all(20),
                  decoration: BoxDecoration(
                    color: Colors.black.withOpacity(0.7),
                    borderRadius: BorderRadius.circular(15),
                    border: Border.all(
                      color: Colors.blue.withOpacity(0.3),
                      width: 1,
                    ),
                  ),
                  child: Text(
                    _currentMessage,
                    style: TextStyle(
                      color: Colors.white,
                      fontSize: 18,
                      fontWeight: FontWeight.w300,
                    ),
                    textAlign: TextAlign.center,
                  ),
                ),

                SizedBox(height: 20),

                // Barre de progression
                _buildProgressBar(),

                SizedBox(height: 15),

                // Indicateur d'étape
                Text(
                  'Étape ${_currentStep.index + 1} sur ${OnboardingStep.values.length}',
                  style: TextStyle(
                    color: Colors.white.withOpacity(0.7),
                    fontSize: 14,
                  ),
                ),

                // Bouton Continue (visible seulement quand on attend l'utilisateur)
                if (_waitingForUserInput) ...[
                  SizedBox(height: 20),
                  _buildContinueButton(),
                ],
              ],
            ),
          );
        },
      ),
    );
  }

  Widget _buildProgressBar() {
    return Container(
      height: 4,
      decoration: BoxDecoration(
        color: Colors.white.withOpacity(0.2),
        borderRadius: BorderRadius.circular(2),
      ),
      child: FractionallySizedBox(
        alignment: Alignment.centerLeft,
        widthFactor: _progressPercent,
        child: Container(
          decoration: BoxDecoration(
            gradient: LinearGradient(colors: [Colors.blue, Colors.purple]),
            borderRadius: BorderRadius.circular(2),
          ),
        ),
      ),
    );
  }

  Widget _buildContinueButton() {
    return AnimatedBuilder(
      animation: _interactionPulse,
      builder: (context, child) {
        return Transform.scale(
          scale: 1.0 + (_interactionPulse.value * 0.1),
          child: ElevatedButton(
            onPressed: _triggerContinue,
            style: ElevatedButton.styleFrom(
              backgroundColor: Colors.blue.withOpacity(0.8),
              foregroundColor: Colors.white,
              padding: EdgeInsets.symmetric(horizontal: 32, vertical: 16),
              shape: RoundedRectangleBorder(
                borderRadius: BorderRadius.circular(25),
              ),
              elevation: 8,
            ),
            child: Row(
              mainAxisSize: MainAxisSize.min,
              children: [
                Text(
                  'Continuer',
                  style: TextStyle(
                    fontSize: 16,
                    fontWeight: FontWeight.w600,
                  ),
                ),
                SizedBox(width: 8),
                Icon(Icons.arrow_forward_rounded, size: 20),
              ],
            ),
          ),
        );
      },
    );
  }

  Widget _buildListeningIndicator() {
    return Positioned(
      bottom: 0,
      right: 0,
      child: Container(
        width: 30,
        height: 30,
        decoration: BoxDecoration(color: Colors.green, shape: BoxShape.circle),
        child: Icon(Icons.mic, color: Colors.white, size: 16),
      ),
    );
  }

  Widget _buildTapHint() {
    return Positioned(
      top: 100,
      left: 20,
      right: 20,
      child: AnimatedBuilder(
        animation: _interactionPulse,
        builder: (context, child) {
          return Opacity(
            opacity: 0.5 + (_interactionPulse.value * 0.3),
            child: Container(
              padding: EdgeInsets.symmetric(horizontal: 20, vertical: 10),
              decoration: BoxDecoration(
                color: Colors.white.withOpacity(0.1),
                borderRadius: BorderRadius.circular(20),
                border: Border.all(
                  color: Colors.white.withOpacity(0.3),
                  width: 1,
                ),
              ),
              child: Row(
                mainAxisSize: MainAxisSize.min,
                children: [
                  Icon(
                    Icons.touch_app_rounded,
                    color: Colors.white.withOpacity(0.8),
                    size: 16,
                  ),
                  SizedBox(width: 8),
                  Text(
                    'Touchez l\'écran pour continuer',
                    style: TextStyle(
                      color: Colors.white.withOpacity(0.8),
                      fontSize: 14,
                    ),
                  ),
                ],
              ),
            ),
          );
        },
      ),
    );
  }

  Widget _buildSpeakingIndicator() {
    return Positioned(
      bottom: 0,
      left: 0,
      child: Container(
        width: 30,
        height: 30,
        decoration: BoxDecoration(color: Colors.blue, shape: BoxShape.circle),
        child: Icon(Icons.volume_up, color: Colors.white, size: 16),
      ),
    );
  }

  Widget _buildLoadingOverlay() {
    return Container(
      color: Colors.black.withOpacity(0.8),
      child: Center(
        child: Column(
          mainAxisAlignment: MainAxisAlignment.center,
          children: [
            CircularProgressIndicator(
              valueColor: AlwaysStoppedAnimation<Color>(Colors.blue),
            ),
            SizedBox(height: 20),
            Text(
              'Initialisation de l\'univers spatial...',
              style: TextStyle(color: Colors.white, fontSize: 16),
            ),
          ],
        ),
      ),
    );
  }

  @override
  void dispose() {
<<<<<<< HEAD
    // Clean up completer if still pending
    if (_userInputCompleter != null && !_userInputCompleter!.isCompleted) {
      _userInputCompleter!.complete();
    }
    
=======
    // Nettoyer les completers pour éviter les fuites mémoire
    if (_userInteractionCompleter != null && !_userInteractionCompleter!.isCompleted) {
      _userInteractionCompleter!.complete();
    }
    if (_voiceChoiceCompleter != null && !_voiceChoiceCompleter!.isCompleted) {
      _voiceChoiceCompleter!.complete("default");
    }
    
    // Dispose des animations
>>>>>>> 985bc382
    _universeController.dispose();
    _avatarController.dispose();
    _stepsController.dispose();
    _interactionController.dispose();
    
    super.dispose();
  }
}

/// Étapes de l'onboarding spatial
enum OnboardingStep {
  welcome,
  microphone,
  voiceSelection,
  spatialCalibration,
  completion,
}

/// Painter pour l'univers spatial de fond
class SpatialUniversePainter extends CustomPainter {
  final double animationValue;

  SpatialUniversePainter({required this.animationValue});

  @override
  void paint(Canvas canvas, Size size) {
    final paint = Paint();
    final center = Offset(size.width / 2, size.height / 2);

    // Fond d'étoiles
    for (int i = 0; i < 100; i++) {
      final x = (i * 37) % size.width;
      final y = (i * 73) % size.height;
      final opacity = ((math.sin(animationValue + i) + 1) / 2) * 0.8;

      paint.color = Colors.white.withOpacity(opacity);
      canvas.drawCircle(Offset(x, y), 1, paint);
    }

    // Nébuleuse de fond
    paint.shader = RadialGradient(
      colors: [
        Colors.purple.withOpacity(0.1),
        Colors.blue.withOpacity(0.05),
        Colors.transparent,
      ],
    ).createShader(Rect.fromCircle(center: center, radius: size.width));

    canvas.drawCircle(center, size.width, paint);
  }

  @override
  bool shouldRepaint(covariant CustomPainter oldDelegate) => true;
}<|MERGE_RESOLUTION|>--- conflicted
+++ resolved
@@ -390,31 +390,6 @@
     );
   }
 
-<<<<<<< HEAD
-  /// Attendre interaction utilisateur (tap ou commande vocale)
-  Future<void> _waitForUserInteraction() async {
-    if (_userInputCompleter != null && !_userInputCompleter!.isCompleted) {
-      return; // Déjà en attente
-    }
-    
-    _userInputCompleter = Completer<void>();
-    setState(() {
-      _waitingForUserInput = true;
-    });
-
-    // Attendre que l'utilisateur tape l'écran ou donne une commande vocale
-    await _userInputCompleter!.future;
-    
-    setState(() {
-      _waitingForUserInput = false;
-    });
-  }
-
-  /// Déclencher la continuation vers la prochaine étape
-  void _triggerContinue() {
-    if (_userInputCompleter != null && !_userInputCompleter!.isCompleted) {
-      _userInputCompleter!.complete();
-=======
   /// Attendre interaction utilisateur réelle
   Completer<void>? _userInteractionCompleter;
 
@@ -442,7 +417,6 @@
   void _onUserInteraction() {
     if (_userInteractionCompleter != null && !_userInteractionCompleter!.isCompleted) {
       _userInteractionCompleter!.complete();
->>>>>>> 985bc382
     }
   }
 
@@ -450,19 +424,6 @@
   Completer<String>? _voiceChoiceCompleter;
 
   Future<void> _listenForVoiceChoice() async {
-<<<<<<< HEAD
-    // Créer completer pour attendre sélection utilisateur
-    _userInputCompleter = Completer<void>();
-    setState(() {
-      _waitingForUserInput = true;
-    });
-
-    // Attendre que l'utilisateur sélectionne une voix
-    await _userInputCompleter!.future;
-
-    setState(() {
-      _waitingForUserInput = false;
-=======
     if (_voiceChoiceCompleter != null && !_voiceChoiceCompleter!.isCompleted) {
       _voiceChoiceCompleter!.complete("default");
     }
@@ -471,7 +432,6 @@
     
     setState(() {
       _isListening = true;
->>>>>>> 985bc382
     });
 
     try {
@@ -557,15 +517,11 @@
     return Scaffold(
       backgroundColor: Colors.black,
       body: GestureDetector(
-<<<<<<< HEAD
-        onTap: _waitingForUserInput ? _triggerContinue : null,
-=======
         onTap: () {
           // Déclencher l'interaction utilisateur sur tap
           debugPrint('Interaction utilisateur détectée (tap)');
           _onUserInteraction();
         },
->>>>>>> 985bc382
         child: Stack(
           children: [
             // Univers spatial de fond
@@ -579,12 +535,6 @@
 
             // Overlay de chargement
             if (!_isInitialized) _buildLoadingOverlay(),
-<<<<<<< HEAD
-
-            // Indication tap pour continuer
-            if (_waitingForUserInput) _buildTapHint(),
-=======
->>>>>>> 985bc382
           ],
         ),
       ),
@@ -869,13 +819,6 @@
 
   @override
   void dispose() {
-<<<<<<< HEAD
-    // Clean up completer if still pending
-    if (_userInputCompleter != null && !_userInputCompleter!.isCompleted) {
-      _userInputCompleter!.complete();
-    }
-    
-=======
     // Nettoyer les completers pour éviter les fuites mémoire
     if (_userInteractionCompleter != null && !_userInteractionCompleter!.isCompleted) {
       _userInteractionCompleter!.complete();
@@ -885,7 +828,6 @@
     }
     
     // Dispose des animations
->>>>>>> 985bc382
     _universeController.dispose();
     _avatarController.dispose();
     _stepsController.dispose();
